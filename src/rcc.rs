use crate::stm32::RCC;
use crate::time::Hertz;

/// Extension trait that sets up the `RCC` peripheral
pub trait RccExt {
    /// Configure the clocks of the RCC peripheral
    fn configure(self) -> CFGR;
}

impl RccExt for RCC {
    fn configure(self) -> CFGR {
        CFGR {
            hclk: None,
            pclk: None,
            sysclk: None,
            clock_src: SysClkSource::HSI,
            /// CRS is only available on devices with USB and HSI48
            #[cfg(any(
		feature = "stm32f031", // TODO: May be an SVD bug
		feature = "stm32f038", // TODO: May be an SVD bug
                feature = "stm32f042",
                feature = "stm32f048",
		feature = "stm32f051", // TODO: May be an SVD bug
		feature = "stm32f058", // TODO: May be an SVD bug
                feature = "stm32f072",
                feature = "stm32f078",
            ))]
            crs: None,
            rcc: self,
        }
    }
}

/// Constrained RCC peripheral
pub struct Rcc {
    pub clocks: Clocks,
    pub(crate) regs: RCC,
}

pub enum HSEBypassMode {
    /// Not bypassed: for crystals
    NotBypassed,
    /// Bypassed: for external clock sources
    Bypassed,
}

#[cfg(any(feature = "stm32f030", feature = "stm32f070",))]
mod inner {
    use crate::stm32::{rcc::cfgr::SWW, RCC};

    pub(super) const HSI: u32 = 8_000_000; // Hz

    pub(super) enum SysClkSource {
        HSI,
        /// High-speed external clock(freq,bypassed)
        HSE(u32, super::HSEBypassMode),
    }

    pub(super) fn get_freq(c_src: &SysClkSource) -> u32 {
        // Select clock source based on user input and capability
        // Highest selected frequency source available takes precedent.
        match c_src {
            SysClkSource::HSE(freq,_) => *freq,
            _ => HSI,
        }
    }

    pub(super) fn enable_clock(rcc: &mut RCC, c_src: &SysClkSource) {
        // Enable the requested clock
        match c_src {
            SysClkSource::HSE(_,bypassed) => {
                match bypassed {
                    super::HSEBypassMode::NotBypassed => {
                        rcc.cr.modify(|_, w| w.csson().on().hseon().on().hsebyp().not_bypassed());
                    }
                    super::HSEBypassMode::Bypassed => {
                        rcc.cr.modify(|_, w| w.csson().on().hseon().on().hsebyp().bypassed());
                    }
                }
                while !rcc.cr.read().hserdy().bit_is_set() {}
            }
            SysClkSource::HSI => {
                rcc.cr.write(|w| w.hsion().set_bit());
                while rcc.cr.read().hsirdy().bit_is_clear() {}
            }
        }
    }

    pub(super) fn enable_pll(
        rcc: &mut RCC,
        c_src: &SysClkSource,
        pllmul_bits: u8,
        ppre_bits: u8,
        hpre_bits: u8,
    ) {
        let pllsrc_bit: bool = match c_src {
            SysClkSource::HSI => false,
            SysClkSource::HSE(_,_) => true,
        };

        // Set PLL source and multiplier
        rcc.cfgr
            .modify(|_, w| w.pllsrc().bit(pllsrc_bit).pllmul().bits(pllmul_bits));

        rcc.cr.modify(|_, w| w.pllon().set_bit());
        while rcc.cr.read().pllrdy().bit_is_clear() {}

        rcc.cfgr
            .modify(|_, w| unsafe { w.ppre().bits(ppre_bits).hpre().bits(hpre_bits).sw().pll() });
    }

    pub(super) fn get_sww(c_src: &SysClkSource) -> SWW {
        match c_src {
            SysClkSource::HSI => SWW::HSI,
            SysClkSource::HSE(_,_) => SWW::HSE,
        }
    }
}

#[cfg(any(
    feature = "stm32f031", // TODO: May be an SVD bug
    feature = "stm32f038", // TODO: May be an SVD bug
    feature = "stm32f042",
    feature = "stm32f048",
    feature = "stm32f051", // TODO: May be an SVD bug
    feature = "stm32f058", // TODO: May be an SVD bug
    feature = "stm32f071",
    feature = "stm32f072",
    feature = "stm32f078",
    feature = "stm32f091",
    feature = "stm32f098",
))]
mod inner {
    use crate::stm32::{rcc::cfgr::SWW, RCC};

    pub(super) const HSI: u32 = 8_000_000; // Hz
    pub(super) const HSI48: u32 = 48_000_000; // Hz

    pub(super) enum SysClkSource {
        HSI,
        /// High-speed external clock(freq,bypassed)
        HSE(u32, super::HSEBypassMode),
        HSI48,
    }

    pub(super) fn get_freq(c_src: &SysClkSource) -> u32 {
        // Select clock source based on user input and capability
        // Highest selected frequency source available takes precedent.
        match c_src {
            SysClkSource::HSE(freq,_) => *freq,
            SysClkSource::HSI48 => HSI48,
            _ => HSI,
        }
    }

    pub(super) fn enable_clock(rcc: &mut RCC, c_src: &SysClkSource) {
        // Enable the requested clock
        match c_src {
            SysClkSource::HSE(_,bypassed) => {
                match bypassed {
                    super::HSEBypassMode::NotBypassed => {
                        rcc.cr.modify(|_, w| w.csson().on().hseon().on().hsebyp().not_bypassed());
                    }
                    super::HSEBypassMode::Bypassed => {
                        rcc.cr.modify(|_, w| w.csson().on().hseon().on().hsebyp().bypassed());
                    }
                }

                while !rcc.cr.read().hserdy().bit_is_set() {}
            }
            SysClkSource::HSI48 => {
                rcc.cr2.modify(|_, w| w.hsi48on().set_bit());
                while rcc.cr2.read().hsi48rdy().bit_is_clear() {}
            }
            SysClkSource::HSI => {
                rcc.cr.write(|w| w.hsion().set_bit());
                while rcc.cr.read().hsirdy().bit_is_clear() {}
            }
        }
    }

    pub(super) fn enable_pll(
        rcc: &mut RCC,
        c_src: &SysClkSource,
        pllmul_bits: u8,
        ppre_bits: u8,
        hpre_bits: u8,
    ) {
        let pllsrc_bit: u8 = match c_src {
            SysClkSource::HSI => 0b00,
            SysClkSource::HSI48 => 0b11,
            SysClkSource::HSE(_,_) => 0b01,
        };

        // Set PLL source and multiplier
        rcc.cfgr
            .modify(|_, w| w.pllsrc().bits(pllsrc_bit).pllmul().bits(pllmul_bits));

<<<<<<< HEAD
        rcc.cr.modify(|w| w.pllon().set_bit());
=======
        rcc.cr.modify(_, |w| w.pllon().set_bit());
>>>>>>> e2325129
        while rcc.cr.read().pllrdy().bit_is_clear() {}

        rcc.cfgr
            .modify(|_, w| unsafe { w.ppre().bits(ppre_bits).hpre().bits(hpre_bits).sw().pll() });
    }

    pub(super) fn get_sww(c_src: &SysClkSource) -> SWW {
        match c_src {
            SysClkSource::HSI => SWW::HSI,
            SysClkSource::HSI48 => SWW::HSI48,
            SysClkSource::HSE(_,_) => SWW::HSE,
        }
    }
}

use self::inner::SysClkSource;

pub struct CFGR {
    hclk: Option<u32>,
    pclk: Option<u32>,
    sysclk: Option<u32>,
    clock_src: SysClkSource,
    /// CRS is only available on devices with USB and HSI48
    #[cfg(any(
	feature = "stm32f031", // TODO: May be an SVD bug
	feature = "stm32f038", // TODO: May be an SVD bug
        feature = "stm32f042",
        feature = "stm32f048",
	feature = "stm32f051", // TODO: May be an SVD bug
	feature = "stm32f058", // TODO: May be an SVD bug
        feature = "stm32f072",
        feature = "stm32f078",
    ))]
    crs: Option<crate::stm32::CRS>,
    rcc: RCC,
}

impl CFGR {
    pub fn hse<F>(mut self, freq: F, bypass: HSEBypassMode) -> Self
    where
        F: Into<Hertz>,
    {
        self.clock_src = SysClkSource::HSE(freq.into().0, bypass);
        self
    }

    #[cfg(any(
        feature = "stm32f042",
        feature = "stm32f048",
        feature = "stm32f071",
        feature = "stm32f072",
        feature = "stm32f078",
        feature = "stm32f091",
        feature = "stm32f098",
    ))]
    pub fn hsi48(mut self) -> Self {
        self.clock_src = SysClkSource::HSI48;
        self
    }

    pub fn hclk<F>(mut self, freq: F) -> Self
    where
        F: Into<Hertz>,
    {
        self.hclk = Some(freq.into().0);
        self
    }

    pub fn pclk<F>(mut self, freq: F) -> Self
    where
        F: Into<Hertz>,
    {
        self.pclk = Some(freq.into().0);
        self
    }

    pub fn sysclk<F>(mut self, freq: F) -> Self
    where
        F: Into<Hertz>,
    {
        self.sysclk = Some(freq.into().0);
        self
    }

    #[cfg(any(
        feature = "stm32f042",
        feature = "stm32f048",
        feature = "stm32f072",
        feature = "stm32f078",
    ))]
    pub fn enable_crs(mut self, crs: crate::stm32::CRS) -> Self {
        self.crs = Some(crs);
        self
    }

    pub fn freeze(mut self, flash: &mut crate::stm32::FLASH) -> Rcc {
        // Default to lowest frequency clock on all systems.
        let sysclk = self.sysclk.unwrap_or(self::inner::HSI);

        let r_sysclk; // The "real" sysclock value, calculated below
        let pllmul_bits;

        // Select clock source based on user input and capability
        // Highest selected frequency source available takes precedent.
        // For F04x, F07x, F09x parts, use HSI48 if requested.
        let src_clk_freq = self::inner::get_freq(&self.clock_src);

        // Pll check
        if sysclk == src_clk_freq {
            // Bypass pll if src clk and requested sysclk are the same, to save power.
            // The only reason to override this behaviour is if the sysclk source were HSI, and you
            // were running the USB off the PLL...
            pllmul_bits = None;
            r_sysclk = src_clk_freq;
        } else {
            let pllmul =
                (4 * self.sysclk.unwrap_or(src_clk_freq) + src_clk_freq) / src_clk_freq / 4;
            let pllmul = core::cmp::min(core::cmp::max(pllmul, 2), 16);
            r_sysclk = pllmul * src_clk_freq;

            pllmul_bits = if pllmul == 2 {
                None
            } else {
                Some(pllmul as u8 - 2)
            };
        }

        let hpre_bits = self
            .hclk
            .map(|hclk| match r_sysclk / hclk {
                0 => unreachable!(),
                1 => 0b0111,
                2 => 0b1000,
                3..=5 => 0b1001,
                6..=11 => 0b1010,
                12..=39 => 0b1011,
                40..=95 => 0b1100,
                96..=191 => 0b1101,
                192..=383 => 0b1110,
                _ => 0b1111,
            })
            .unwrap_or(0b0111);

        let hclk = sysclk / (1 << (hpre_bits - 0b0111));

        let ppre_bits = self
            .pclk
            .map(|pclk| match hclk / pclk {
                0 => unreachable!(),
                1 => 0b011,
                2 => 0b100,
                3..=5 => 0b101,
                6..=11 => 0b110,
                _ => 0b111,
            })
            .unwrap_or(0b011);

        let ppre: u8 = 1 << (ppre_bits - 0b011);
        let pclk = hclk / cast::u32(ppre);

        // adjust flash wait states
        unsafe {
            flash.acr.write(|w| {
                w.latency().bits(if sysclk <= 24_000_000 {
                    0b000
                } else if sysclk <= 48_000_000 {
                    0b001
                } else {
                    0b010
                })
            })
        }

        // Enable the requested clock
        self::inner::enable_clock(&mut self.rcc, &self.clock_src);

        // Set up rcc based on above calculated configuration.

        // Enable PLL
        if let Some(pllmul_bits) = pllmul_bits {
            self::inner::enable_pll(
                &mut self.rcc,
                &self.clock_src,
                pllmul_bits,
                ppre_bits,
                hpre_bits,
            );
        } else {
            let sw_var = self::inner::get_sww(&self.clock_src);

            // CRS is only available on devices with USB and HSI48
            #[cfg(any(
                feature = "stm32f042",
                feature = "stm32f048",
                feature = "stm32f072",
                feature = "stm32f078",
            ))]
            match self.crs {
                Some(crs) => {
                    self.rcc.apb1enr.modify(|_, w| w.crsen().set_bit());

                    // Initialize clock recovery
                    // Set autotrim enabled.
                    crs.cr.modify(|_, w| w.autotrimen().set_bit());
                    // Enable CR
                    crs.cr.modify(|_, w| w.cen().set_bit());
                }
                _ => {}
            }

            // use HSI as source
            self.rcc.cfgr.write(|w| unsafe {
                w.ppre()
                    .bits(ppre_bits)
                    .hpre()
                    .bits(hpre_bits)
                    .sw()
                    .variant(sw_var)
            });
        }
        Rcc {
            clocks: Clocks {
                hclk: Hertz(hclk),
                pclk: Hertz(pclk),
                sysclk: Hertz(sysclk),
            },
            regs: self.rcc,
        }
    }
}

/// Frozen clock frequencies
///
/// The existence of this value indicates that the clock configuration can no longer be changed
#[derive(Clone, Copy)]
pub struct Clocks {
    hclk: Hertz,
    pclk: Hertz,
    sysclk: Hertz,
}

impl Clocks {
    /// Returns the frequency of the AHB
    pub fn hclk(&self) -> Hertz {
        self.hclk
    }

    /// Returns the frequency of the APB
    pub fn pclk(&self) -> Hertz {
        self.pclk
    }

    /// Returns the system (core) frequency
    pub fn sysclk(&self) -> Hertz {
        self.sysclk
    }
}<|MERGE_RESOLUTION|>--- conflicted
+++ resolved
@@ -196,11 +196,7 @@
         rcc.cfgr
             .modify(|_, w| w.pllsrc().bits(pllsrc_bit).pllmul().bits(pllmul_bits));
 
-<<<<<<< HEAD
-        rcc.cr.modify(|w| w.pllon().set_bit());
-=======
         rcc.cr.modify(_, |w| w.pllon().set_bit());
->>>>>>> e2325129
         while rcc.cr.read().pllrdy().bit_is_clear() {}
 
         rcc.cfgr
